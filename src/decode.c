--- conflicted
+++ resolved
@@ -337,14 +337,6 @@
   long unsigned int size = tbl->size * sizeof (Dwg_Object);
   long unsigned int pos;
 
-<<<<<<< HEAD
-  if ((unsigned)tbl->number > 100000 || size > dat->size)
-    {
-      LOG_ERROR ("Invalid table number %ld for %-8s [%2d]", (long)tbl->number, tbl->name, id);
-      return DWG_ERR_INVALIDDWG;
-    }
-=======
->>>>>>> aa9f220c
   LOG_TRACE ("\ncontents table %-8s [%2d]: size:%-4u num:%-3ld (0x%lx-0x%lx)\n",
              tbl->name, id, tbl->size, (long)tbl->number, (unsigned long)tbl->address,
              (unsigned long)(tbl->address + ((unsigned long long)tbl->number * tbl->size)))
@@ -390,11 +382,7 @@
 
 #define CHK_ENDPOS                                                            \
   pos = tbl->address + (long)((i + 1) * tbl->size);                           \
-<<<<<<< HEAD
-  if ((long)(pos - dat->byte) != 2)                                           \
-=======
   if ((long)(pos - dat->byte) != 2) /* crc16 since when? */                   \
->>>>>>> aa9f220c
     {                                                                         \
       LOG_ERROR ("offset %ld", pos - dat->byte);                              \
       /*return DWG_ERR_SECTIONNOTFOUND;*/                                     \
