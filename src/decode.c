--- conflicted
+++ resolved
@@ -3015,11 +3015,7 @@
               if (gc <= 469) return VT_REAL;
               if (gc <= 479) return VT_STRING;
               if (gc <= 998) return VT_INVALID;
-<<<<<<< HEAD
-              /*if (gc == 999)*/ return VT_STRING;
-=======
               if (gc == 999) return VT_STRING; /* dead if */
->>>>>>> ebdb6ff0
             }
         }
       else // <440
@@ -3030,11 +3026,7 @@
               if (gc <= 409) return VT_INT16;
               if (gc <= 419) return VT_STRING;
               if (gc <= 429) return VT_INT32;
-<<<<<<< HEAD
-              /*if (gc <= 439)*/ return VT_STRING;
-=======
               if (gc <= 439) return VT_STRING; /* dead if */
->>>>>>> ebdb6ff0
             }
           else            // 330-389
             {
@@ -3042,11 +3034,7 @@
               if (gc <= 319) return VT_BINARY;
               if (gc <= 329) return VT_HANDLE;
               if (gc <= 369) return VT_OBJECTID;
-<<<<<<< HEAD
-              /*if (gc <= 389)*/ return VT_INT16;
-=======
               if (gc <= 389) return VT_INT16; /* dead if */
->>>>>>> ebdb6ff0
             }
         }
     }
@@ -3058,11 +3046,7 @@
           if (gc <= 269) return VT_INVALID;
           if (gc <= 279) return VT_INT16;
           if (gc <= 289) return VT_INT8;
-<<<<<<< HEAD
-          /*if (gc <= 299)*/ return VT_BOOL;
-=======
           if (gc <= 299) return VT_BOOL; /* dead if */
->>>>>>> ebdb6ff0
         }
       else               // 105-209
         {
@@ -3071,11 +3055,7 @@
           if (gc <= 149) return VT_REAL;
           if (gc <= 169) return VT_INVALID;
           if (gc <= 179) return VT_INT16;
-<<<<<<< HEAD
-          /*if (gc <= 209)*/ return VT_INVALID;
-=======
           if (gc <= 209) return VT_INVALID; /* dead if */
->>>>>>> ebdb6ff0
         }
     }
   else  // <105
@@ -3094,11 +3074,7 @@
           if (gc <= 4)   return VT_STRING;
           if (gc == 5)   return VT_HANDLE;
           if (gc <= 9)   return VT_STRING;
-<<<<<<< HEAD
-          /*if (gc <= 37)*/  return VT_POINT3D;
-=======
           if (gc <= 37)  return VT_POINT3D; /* dead if */
->>>>>>> ebdb6ff0
         }
     }
   return VT_INVALID;
